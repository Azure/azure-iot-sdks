--- conflicted
+++ resolved
@@ -1042,6 +1042,7 @@
 			result = __LINE__;
 			is_message_error = true;
 		}
+					/* Codes_SRS_IOTHUBTRANSPORTAMQP_01_014: [If any of the APIs fails while building the property map and setting it on the uAMQP message, IoTHubTransportAMQP_DoWork shall notify the failure by invoking the upper layer message send callback with IOTHUB_CLIENT_CONFIRMATION_ERROR.] */
 		// Codes_SRS_IOTHUBTRANSPORTAMQP_09_097: [IoTHubTransportAMQP_DoWork shall pass the MESSAGE_HANDLE intance to uAMQP for sending (along with on_message_send_complete callback) using messagesender_send()] 
 		else if (messagesender_send(transport_state->message_sender, amqp_message, on_message_send_complete, message) != RESULT_OK)
         {
@@ -1050,50 +1051,7 @@
         }
         else
         {
-<<<<<<< HEAD
-            BINARY_DATA binary_data;
-
-            if (contentType == IOTHUBMESSAGE_STRING)
-            {
-                messageContentSize = strlen((const char*)messageContent);
-            }
-
-            binary_data.bytes = messageContent;
-            binary_data.length = messageContentSize;
-
-            // Codes_SRS_IOTHUBTRANSPORTAMQP_09_095: [IoTHubTransportAMQP_DoWork shall set the AMQP message body using message_add_body_amqp_data() uAMQP API] 
-            if (message_add_body_amqp_data(amqp_message, binary_data) != RESULT_OK)
-            {
-                LogError("Failed setting the body of the AMQP message.");
-            }
-            else
-            {
-                if (addPropertiesTouAMQPMessage(message->messageHandle, amqp_message) != 0)
-                {
-                    /* Codes_SRS_IOTHUBTRANSPORTAMQP_01_014: [If any of the APIs fails while building the property map and setting it on the uAMQP message, IoTHubTransportAMQP_DoWork shall notify the failure by invoking the upper layer message send callback with IOTHUB_CLIENT_CONFIRMATION_ERROR.] */
-                    is_message_error = true;
-                }
-                else if (addApplicationPropertiesTouAMQPMessage(message->messageHandle, amqp_message) != 0)
-                {
-                    /* Codes_SRS_IOTHUBTRANSPORTAMQP_01_014: [If any of the APIs fails while building the property map and setting it on the uAMQP message, IoTHubTransportAMQP_DoWork shall notify the failure by invoking the upper layer message send callback with IOTHUB_CLIENT_CONFIRMATION_ERROR.] */
-                    is_message_error = true;
-                }
-                else
-                {
-                    // Codes_SRS_IOTHUBTRANSPORTAMQP_09_097: [IoTHubTransportAMQP_DoWork shall pass the encoded AMQP message to AMQP for sending (along with on_message_send_complete callback) using messagesender_send()] 
-                    if (messagesender_send(transport_state->message_sender, amqp_message, on_message_send_complete, message) != RESULT_OK)
-                    {
-                        LogError("Failed sending the AMQP message.");
-                    }
-                    else
-                    {
-                        result = RESULT_OK;
-                    }
-                }
-            }
-=======
             result = RESULT_OK;
->>>>>>> 0a5cdc52
         }
 
 		// Codes_SRS_IOTHUBTRANSPORTAMQP_09_194: [IoTHubTransportAMQP_DoWork shall destroy the MESSAGE_HANDLE instance after messagesender_send() is invoked.]
