---
platform: raspbian
device: raspberrypi3/raspberrypi2
language: c
---
<<<<<<< HEAD
How to Update an IoT Device Configuration with Azure IoT Device Twins
=======

Run a configuration update and reboot sample to demonstrate the use of Device Twins and methods on a RaspberryPi 3 (or 2) device 
>>>>>>> 4fe49d9c
===
---

# Table of Contents
-   [Step 0: Introduction](#Introduction)
-   [Step 1: Prerequisites](#Step-1-Prerequisites)
<<<<<<< HEAD
-   [Step 2: Prepare Device](#Step-2-PrepareDevice)
-   [Step 3: Build and Run the Device Twins Sample](#Step-3-Build)
-   [Step 4: Monitor Device Twins](#Step-4-Monitor)

<a name="Introduction"></a>
# Introduction
## Device Twins
Device Twins is a feature of Azure IoT Hub that allows synchronization between a device's configuration and cloud representation of the device. Device Twins stores device 
specific metadata in the cloud and reports the current state such as available capabilities and conditions from your device's app. You can query Device Twins to get your metadata, configuration or state.
You can learn more about Device Twins by reading the following articles:

-   [Understand Device Twins][lnk-device-twin-intro]
-   [How to use Device Twins][lnk-device-twin-get-started]
-   [How to use Device Twins Desired Properties][lnk-device-twin-properties]
=======
-   [Step 2: Prepare your Device](#Step-2-PrepareDevice)
-   [Step 3: Build and run the device twin sample](#Step-3-Build)
-   [Step 4: Monitor Device Twin by changing desired property](#Step-4-Monitor)
-   [Step 5: Reboot device by calling direct methods](#Step-5-Reboot)


<a name="Introduction"></a>
# Introduction

**Description of the scenario**: Your device on the field sends temperature and humidity telemetry data every 3 seconds. 
You are troubleshooting a temperature anomaly and want to receive the telemetry on a higher rate to detect if you are losing some data points, for example every 500 ms. 
In order to do this, you will have to issue a remote cloud to device command using device twin desired properties to request a change in the frequency rate of sending telemetry. 
Imagine a decision is taken on the cloud side to issue a reboot method agaist the device to refresh the device working state.

Here is the multi-step process that helps you achieve this:
-   Device sends telemetry data every 3000 ms. You have to connect to the device to start the app which sends telemetry. The 3000 ms is the default configured value using a Device Twin desired property called sendFrequency. 
-   Telemetry data and frequency could be observed in Device Explorer Twin on Data tab 
-   User sets the desired property sendFrequency to 500 ms to change the frequency of sending telemetry. You could do this by using Device Explorer Twin -> Management tab -> Twin Props. 
-   Device receives event notification of new desired property, changes the frequency rate for sending telemetry data. 
-   Device sets reported property sendFrequency to 500ms indicating the newly applied frequency. 
-   User is noticing the data flowing every 500 ms into Device Explorer -> Data tab
-   Disconnect the device by stopping the device app and set desired state while the device is still offline
-   Issuing a device reboot to demonstrate how to invoke direct methods and make use of patterns

Device Twins is a feature of Azure IoT Hub that allows synchronization between a device's configuration and cloud representation of the device, named Device Twin. Device Twin stores device 
specific metadata in the cloud and reports the current state such as available capabilities and conditions from your device app. You can query device twin to get your metadata, configuration or state.
You can learn more about Device Twin reading the following articles:

-   [Understand device twins][lnk-device-twin-intro]
-   [How to use the device twin][lnk-device-twin-get-started]
-   [How to use twin properties][lnk-device-twin-properties]
-   [How to invoke direct methods][lnk-device-methods]
>>>>>>> 4fe49d9c

## Scenario Description
Your field device sends temperature and humidity telemetry data every 3 seconds. You are troubleshooting a temperature anomaly and want to receive the telemetry at a higher rate, 500ms instead of 3s, to detect if you are losing some data points. In order to do this, you will have to issue a remote cloud-to-device command using a Device Twins "Desired Property" to request a change in the telemetry send frequncy.

Here is the overall process you will follow to achieve this:
-   You will connect to the device and start the app that sends telemetry. The send frequency value of 3000 ms is the default configured value via a Device Twins Desired Property called sendFrequency. 
-   You will observe telemetry data via the Device Explorer's Data tab. 
-   You will set the Desired Property sendFrequency to 500 ms to change the telemetry send frequency. You will do this by using Device Explorer Twin -> Management tab -> Twin Props. 
-   Your device will receive an event notification of the updated Desired Property and will change the frequency rate for sending telemetry data. 
-   Your device will set the property sendFrequency to 500ms indicating the newly applied frequency. 
-   You will observe the data flowing every 500 ms into Device Explorer's Data tab 

<a name="Step-1-Prerequisites"></a>
# Step 1: Prerequisites

You should have the following items ready before beginning this tutorial:
-   A computer with [Git](https://git-scm.com/book/en/v2/Getting-Started-Installing-Git) client installed and access to the
    [azure-iot-sdks](https://github.com/Azure/azure-iot-sdks) GitHub public repository.
-   SSH client on your desktop computer, such as [PuTTY](http://www.putty.org/), so you can remotely access the command line on the Raspberry Pi.
-   Required hardware:
	-   [Raspberry Pi 3/2](https://www.adafruit.com/products/3055)
	-   8GB or larger MicroSD Card
	-   Wired USB keyboard 
	-   Wired USB mouse (optional; you can navigate NOOBS with a keyboard)
	-   Micro USB cable
    -   5V/2a Power Supply
	-   HDMI cable
	-   HDMI Capable TV or Monitor
	-   Ethernet cable or Wi-Fi dongle
	    You may wish to consider a Starter Kit such as [CanaKit](https://www.amazon.com/CanaKit-Raspberry-Complete-Starter-Kit/dp/B01C6Q2GSY/ref=sxts_k2p_hero2?pf_rd_m=ATVPDKIKX0DER&pf_rd_p=2668835642&pf_rd_r=ZNN3EEA1V2FNMVX4M6KH&pd_rd_wg=NKs7X&pf_rd_s=desktop-sx-top-slot&pf_rd_t=301&pd_rd_w=LjWyi&pf_rd_i=CanaKit+Raspberry+Pi+3&pd_rd_r=K2H6B8XEDVHTE4J35TN1&ie=UTF8&qid=1478205900&sr=2) that
	    includes some of these hardware requirements.
-   [Setup your IoT Hub][lnk-setup-iot-hub] Note: Make sure you create an IoT Hub which has Device Management (Check "Enable Device Management")
-   [Provision your device and get its credentials][lnk-manage-iot-hub]
-   [Set up Device Explorer with Twin][lnk-device-explorer-twin] or download it from [ here ](https://cdnx.azureedge.net/files/Device%20Explorer.zip)

<a name="Step-2-PrepareDevice"></a>
# Step 2: Prepare your Device

>Note: You can skip the Raspbian install if you already have it on your SD card.

-   Install the latest Raspbian operating system on your Raspberry Pi 3/2 by
following the instructions in the [NOOBS setup guide](http://www.raspberrypi.org/help/noobs-setup/). 
-   When the installation process is complete, the Raspberry Pi configuration menu
(raspi-config) loads. 
-   Under **Advanced
Options**, enable **ssh** so you can access the device remotely with
PuTTY or WinSCP. For more information, see <https://www.raspberrypi.org/documentation/remote-access/ssh/>.
-   Connect your Raspberry Pi to your network using an ethernet cable or a WiFi dongle.
-   You need to determine the IP address of your Raspberry Pi in order to connect to it over the network. Open Terminal and run the following command to find the IP address of your device.
    ```
    hostname -I
    ```
-   Once you see that your board is working, open an SSH terminal program such as [PuTTY](http://www.putty.org/) on your desktop machine.
-   Use the IP address from the previous step as the Host name, Port=22, and Connection type=SSH to complete the connection.
-   When prompted, log in with username **pi**, and password **raspberry**.

<a name="Step-3-Build"></a>
# Step 3:  Build and Run the Device Twins Sample

Run the following commands in the terminal window connected to your Raspberry Pi.
-   Install git by running
    ```
    sudo apt-get install git
    ```

-   Download the Azure IoT Device SDK to your Raspberry Pi:

    ```
    git clone --recursive https://github.com/azure/azure-iot-sdks -b mvp_summit 
    ```

-   Confirm that you now have a copy of the SDK under the directory ./azure-iot-sdks. Then cd to the directory:

    ```
    cd azure-iot-sdks
    ```

-   Prepare your environment by running. (Answer **y** when you are prompted to install the additional components needed to run the samples):
    ```
    sudo c/build_all/linux/setup.sh
    ```

-   Edit the file ./c/serializer/samples/devicetwin_configupdate/devicetwin_configupdate.c and replace the connection string placeholder with the device connection string you obtained when you [provisioned your device]([lnk-manage-iot-hub]).The device connection string should be in this format "`HostName=<iothub-name>.azure-devices.net;DeviceId=<device-name>;SharedAccessKey=<device-key>`".  
    You can use the console-based text editor **nano** to edit the file 

    ```
    nano ./c/serializer/samples/devicetwin_configupdate/devicetwin_configupdate.c
    ```
    This is the line that you need to change in devicetwin_configupdate.c
    ```
    static const char* connectionString = "[device connection string]";
    ```
-   Finally, build the sample applications:

    ```
    ./c/build_all/linux/build.sh --skip-unittests
    ```

<a name="rundevicetwinsample"/></a>
## Run the Device Twins Config Update Sample ##

-   Run the **devicetwin_configupdate** sample:

    ```
    c/cmake/iotsdk_linux/serializer/samples/devicetwin_configupdate/devicetwin_configupdate
    ```
You should now be sending temperature and humidity to your IoT Hub every 3000ms.

<a name="Step-4-Monitor"></a>
# Step 4:  Monitor Device Twins by changing the Desired Property from the Cloud

-   You could observe telemetry data and 3000 ms rate frequency in [ Device Explorer Twin ](https://cdnx.azureedge.net/files/Device%20Explorer.zip). Click the Data tab, then click the Monitor button to observe received events from your device.

  ![](./media/ObserveTelemetry.png)

-   Open the Management tab, Twin Props and observe the entire twin object, with desired and reported properties. Notice desired "sendFrequency" is 3000 ms and reported "sendFrequency" is 3000 ms.
-   Let's assume now the following use case: You are troubleshooting a temperature anomaly and want to receive the telemetry on a higher rate to detect if you are losing some data points, 
    for example every 500 ms. In order to do this, you will have to issue a clone command using Device Twins Desired Properties to request a change of the frequency rate of sending telemetry. 
-   Set a new value for Desired Property "sendFrequency" to be 500 ms in Device Twins window, then click "Send (use Json format)" button, like following
    ```
        "telemetryConfig": {
            "sendFrequency": 500
        }
     ```     
    ![](./media/DeviceTwinProperties.png)  
-   The device app is notified of the change immediately if connected, or at the first reconnect. The device app then reports the updated configuration on reported properties, like following
    ```
    "reported": {
        "telemetryConfig": {
            "sendFrequency": 500
        }
    }
    ``` 
    ![](./media/DeviceTwinPropertiesChanged.png)  
-   Notice the frequency of telemetry data has changed to 500 ms in Device Explorer -> Data -> Monitor like in following image 

    ![](./media/ObserveTelemetryChanged.png)
-   Stop the devicetwin_configupdate app, which is running on your device, to simulate a disconnected device. Set a new value for Desired Property "sendFrequency" (let's say 7000) while the app is not running (see above step). 
    Notice the desire property "sendFrequency" is changed, but reported property "sendFrequency" is not because the device is disconnected. 
-   Start the device app again on the RaspberryPi by running  c/cmake/iotsdk_linux/serializer/samples/devicetwin_configupdate/devicetwin_configupdate
<<<<<<< HEAD
-   Go to Device Twins and refresh the screen. You should notice reported property being changed to the same value as Desired Property without setting the Desired Property again. 
-   Here is one of the great values of the Device Twins: it stores the state of the device while the device is offline and when it wakes up, it will phone home to IoTHub to get the latest state.
=======
-   Go to Device Twin and just refresh the screen; you should notice reported property being changed to the same value as desired property without setting the desired property again. 
-   Here is one of the great value of the device twin: it stores the state of the device while the device is offline and when it wakes up, it's phoning home to IoTHub to get the latest desired state and execute it.
-   Learn more on how this was implemented by reading c/serializer/samples/devicetwin_configupdate/devicetwin_configupdate.c source code.

<a name="Step-5-Reboot"></a>
# Step 5:  Reboot device by calling direct methods
Imagine a decision is taken on the cloud side to issue a reboot method agaist the device to refresh the device working state.
-   Start the device app with root permissions by running below command in SSH session
-   Notice events coming in Device Explorer -> Data -> Monitor

    ```
    sudo c/cmake/iotsdk_linux/serializer/samples/devicetwin_configupdate/devicetwin_configupdate
    ```
-   Open Device Explorer Twin and make a direct method call from "Call Method on Device" tab -> Call Method button as showing in the following image

![](./media/Reboot.png)  

-   Your SSH session should end with message "The system is going down for reboot NOW!", device will reboot and you could notice the telemetry events are no longer coming (Device Explorer -> Data -> Monitor); 
    Device will show as Disconnected on Device Explorer -> Management tab.
-   Connect on a new SSH session and notice that the device has rebooted
-   Learn more on how reboot was implemented by reading c/serializer/samples/devicetwin_configupdate/devicetwin_configupdate.c source code. deviceMethodCallback is implemented and being called in device_twin_config_update_run function.The reboot will start after 2 seconds ThreadAPI_Sleep(2000)

>>>>>>> 4fe49d9c

Note: You can learn more about how to use Device Tins and how to implement methods by reading below tutorials:
-   You can read more about how to use Desired Properties to update configuration of the devices by reading [ how to configure devices using twins ](https://azure.microsoft.com/en-us/documentation/articles/iot-hub-node-node-twin-how-to-configure/)
-   You can implement a reboot method by reading [ how to invoke direct methods ](https://azure.microsoft.com/en-us/documentation/articles/iot-hub-devguide-direct-methods/)
-   The application backend can keep track the results of the configuration operation across many devices, by querying twins. You can learn how to query twins by reading [ how to query twins ](https://azure.microsoft.com/en-us/documentation/articles/iot-hub-devguide-query-language/)
-   You can learn [ how to schedule jobs ](https://azure.microsoft.com/en-us/documentation/articles/iot-hub-devguide-jobs/) on multiple devices to update Desired Properties or tags or to invoke direct methods.

[lnk-setup-iot-hub]: ../../../../doc/setup_iothub.md
[lnk-manage-iot-hub]: ../../../../doc/manage_iot_hub.md
[devbox-setup]: ../../../doc/devbox_setup.md
[lnk-device-twin-intro]: https://azure.microsoft.com/en-us/documentation/articles/iot-hub-devguide-device-twins/
[lnk-device-twin-get-started]: https://azure.microsoft.com/en-us/documentation/articles/iot-hub-node-node-twin-getstarted/
[lnk-device-twin-properties]: https://azure.microsoft.com/en-us/documentation/articles/iot-hub-devguide-device-twins/
[lnk-device-explorer-twin]: https://github.com/Azure/azure-iot-sdks/tree/master/c/serializer/samples/devicetwin_simplesample#step-3-monitor-device-twin
[lnk-device-methods]: https://azure.microsoft.com/en-us/documentation/articles/iot-hub-devguide-direct-methods/<|MERGE_RESOLUTION|>--- conflicted
+++ resolved
@@ -3,71 +3,44 @@
 device: raspberrypi3/raspberrypi2
 language: c
 ---
-<<<<<<< HEAD
-How to Update an IoT Device Configuration with Azure IoT Device Twins
-=======
-
-Run a configuration update and reboot sample to demonstrate the use of Device Twins and methods on a RaspberryPi 3 (or 2) device 
->>>>>>> 4fe49d9c
+How to Update and Reboot an IoT Device with Azure IoT Device Twins
 ===
 ---
 
 # Table of Contents
 -   [Step 0: Introduction](#Introduction)
 -   [Step 1: Prerequisites](#Step-1-Prerequisites)
-<<<<<<< HEAD
 -   [Step 2: Prepare Device](#Step-2-PrepareDevice)
 -   [Step 3: Build and Run the Device Twins Sample](#Step-3-Build)
 -   [Step 4: Monitor Device Twins](#Step-4-Monitor)
+-   [Step 5: Reboot Device via Direct Methods](#Step-5-Reboot)
 
 <a name="Introduction"></a>
 # Introduction
 ## Device Twins
-Device Twins is a feature of Azure IoT Hub that allows synchronization between a device's configuration and cloud representation of the device. Device Twins stores device 
-specific metadata in the cloud and reports the current state such as available capabilities and conditions from your device's app. You can query Device Twins to get your metadata, configuration or state.
+Device Twins is an Azure IoT Hub feature that allows synchronization between a device's configuration and cloud representation of the device. Device Twins stores device 
+specific metadata in the cloud and reports the current state, such as available capabilities and conditions from your device's app. You can query Device Twins to get your metadata, configuration or state.
+
 You can learn more about Device Twins by reading the following articles:
 
 -   [Understand Device Twins][lnk-device-twin-intro]
 -   [How to use Device Twins][lnk-device-twin-get-started]
 -   [How to use Device Twins Desired Properties][lnk-device-twin-properties]
-=======
--   [Step 2: Prepare your Device](#Step-2-PrepareDevice)
--   [Step 3: Build and run the device twin sample](#Step-3-Build)
--   [Step 4: Monitor Device Twin by changing desired property](#Step-4-Monitor)
--   [Step 5: Reboot device by calling direct methods](#Step-5-Reboot)
-
-
-<a name="Introduction"></a>
-# Introduction
-
-**Description of the scenario**: Your device on the field sends temperature and humidity telemetry data every 3 seconds. 
-You are troubleshooting a temperature anomaly and want to receive the telemetry on a higher rate to detect if you are losing some data points, for example every 500 ms. 
-In order to do this, you will have to issue a remote cloud to device command using device twin desired properties to request a change in the frequency rate of sending telemetry. 
-Imagine a decision is taken on the cloud side to issue a reboot method agaist the device to refresh the device working state.
-
-Here is the multi-step process that helps you achieve this:
--   Device sends telemetry data every 3000 ms. You have to connect to the device to start the app which sends telemetry. The 3000 ms is the default configured value using a Device Twin desired property called sendFrequency. 
--   Telemetry data and frequency could be observed in Device Explorer Twin on Data tab 
--   User sets the desired property sendFrequency to 500 ms to change the frequency of sending telemetry. You could do this by using Device Explorer Twin -> Management tab -> Twin Props. 
--   Device receives event notification of new desired property, changes the frequency rate for sending telemetry data. 
--   Device sets reported property sendFrequency to 500ms indicating the newly applied frequency. 
--   User is noticing the data flowing every 500 ms into Device Explorer -> Data tab
--   Disconnect the device by stopping the device app and set desired state while the device is still offline
--   Issuing a device reboot to demonstrate how to invoke direct methods and make use of patterns
-
-Device Twins is a feature of Azure IoT Hub that allows synchronization between a device's configuration and cloud representation of the device, named Device Twin. Device Twin stores device 
-specific metadata in the cloud and reports the current state such as available capabilities and conditions from your device app. You can query device twin to get your metadata, configuration or state.
-You can learn more about Device Twin reading the following articles:
-
--   [Understand device twins][lnk-device-twin-intro]
--   [How to use the device twin][lnk-device-twin-get-started]
--   [How to use twin properties][lnk-device-twin-properties]
--   [How to invoke direct methods][lnk-device-methods]
->>>>>>> 4fe49d9c
+
+## Device Methods
+Device Methods represent a request-reply interaction with a device similar to an HTTP call in that they succeed or fail immediately (after a user-specified timeout) to let the user know the status of the call. This is useful for scenarios where the course of immediate action is different depending on whether the device was able to respond, such as sending an SMS wake-up to a device if a device is offline (SMS being more expensive than a method call).
+
+You can think of a method as a remote procedure call directly to the device. Only methods which have been implemented on a device may be called from the cloud. If the cloud attempts to invoke a method on a device which does not have that method defined, the method call fails.
+
+You can learn more about Device Methods by reading the following articles:
+
+-   [How to Invoke Direct Methods][lnk-device-methods]
+
+
+
 
 ## Scenario Description
-Your field device sends temperature and humidity telemetry data every 3 seconds. You are troubleshooting a temperature anomaly and want to receive the telemetry at a higher rate, 500ms instead of 3s, to detect if you are losing some data points. In order to do this, you will have to issue a remote cloud-to-device command using a Device Twins "Desired Property" to request a change in the telemetry send frequncy.
-
+Your field device sends temperature and humidity telemetry data every 3 seconds. You are troubleshooting a temperature anomaly and want to receive the telemetry at a higher rate, 500ms instead of 3s, to detect if you are losing some data points. In order to do this, you will have to issue a remote cloud-to-device command using a Device Twins "Desired Property" to request a change in the telemetry send frequncy. During that investigation you decide to remotely reboot the device to refresh its state.
 Here is the overall process you will follow to achieve this:
 -   You will connect to the device and start the app that sends telemetry. The send frequency value of 3000 ms is the default configured value via a Device Twins Desired Property called sendFrequency. 
 -   You will observe telemetry data via the Device Explorer's Data tab. 
@@ -75,6 +48,8 @@
 -   Your device will receive an event notification of the updated Desired Property and will change the frequency rate for sending telemetry data. 
 -   Your device will set the property sendFrequency to 500ms indicating the newly applied frequency. 
 -   You will observe the data flowing every 500 ms into Device Explorer's Data tab 
+-   You will disconnect the device by stopping the device app and set the desired state while the device is still offline.
+-   You will use Direct Methods to reboot the device.
 
 <a name="Step-1-Prerequisites"></a>
 # Step 1: Prerequisites
@@ -204,12 +179,8 @@
 -   Stop the devicetwin_configupdate app, which is running on your device, to simulate a disconnected device. Set a new value for Desired Property "sendFrequency" (let's say 7000) while the app is not running (see above step). 
     Notice the desire property "sendFrequency" is changed, but reported property "sendFrequency" is not because the device is disconnected. 
 -   Start the device app again on the RaspberryPi by running  c/cmake/iotsdk_linux/serializer/samples/devicetwin_configupdate/devicetwin_configupdate
-<<<<<<< HEAD
 -   Go to Device Twins and refresh the screen. You should notice reported property being changed to the same value as Desired Property without setting the Desired Property again. 
 -   Here is one of the great values of the Device Twins: it stores the state of the device while the device is offline and when it wakes up, it will phone home to IoTHub to get the latest state.
-=======
--   Go to Device Twin and just refresh the screen; you should notice reported property being changed to the same value as desired property without setting the desired property again. 
--   Here is one of the great value of the device twin: it stores the state of the device while the device is offline and when it wakes up, it's phoning home to IoTHub to get the latest desired state and execute it.
 -   Learn more on how this was implemented by reading c/serializer/samples/devicetwin_configupdate/devicetwin_configupdate.c source code.
 
 <a name="Step-5-Reboot"></a>
@@ -230,7 +201,6 @@
 -   Connect on a new SSH session and notice that the device has rebooted
 -   Learn more on how reboot was implemented by reading c/serializer/samples/devicetwin_configupdate/devicetwin_configupdate.c source code. deviceMethodCallback is implemented and being called in device_twin_config_update_run function.The reboot will start after 2 seconds ThreadAPI_Sleep(2000)
 
->>>>>>> 4fe49d9c
 
 Note: You can learn more about how to use Device Tins and how to implement methods by reading below tutorials:
 -   You can read more about how to use Desired Properties to update configuration of the devices by reading [ how to configure devices using twins ](https://azure.microsoft.com/en-us/documentation/articles/iot-hub-node-node-twin-how-to-configure/)
