--- conflicted
+++ resolved
@@ -29,12 +29,7 @@
     "c_shared_utility_nuget": "1.0.9",
     "uamqp_c_nuget": "1.0.9",
     "umqtt_c_nuget": "1.0.8",
-<<<<<<< HEAD
-    "iothub-explorer": "1.0.6",
-    "device-explorer": "1.1.0-dmpreview.5",
-=======
-    "iothub-explorer": "1.0.7",
+    "iothub-explorer": "1.1.0-dmpreview.5",
     "device-explorer": "1.0.6",
->>>>>>> 5043771c
     "github-release": "v1.0.5"
 }