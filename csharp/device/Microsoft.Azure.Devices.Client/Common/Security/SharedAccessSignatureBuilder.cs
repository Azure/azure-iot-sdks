--- conflicted
+++ resolved
@@ -17,12 +17,6 @@
     using System.Runtime.InteropServices.WindowsRuntime;
     using Windows.Storage.Streams;
 #endif
-<<<<<<< HEAD
-=======
-#if !NETMF
-    using PCLCrypto;
-#endif
->>>>>>> 1f3d5f02
 
     using System.Text;
 
@@ -140,17 +134,13 @@
             return Convert.ToString(seconds, CultureInfo.InvariantCulture);
 #endif
         }
-<<<<<<< HEAD
 
-=======
->>>>>>> 1f3d5f02
 #if NETMF
         static string Sign(string requestString, string key)
         {
             // computing SHA256 signature using a managed code library
             var hmac = SHA.computeHMAC_SHA256(Convert.FromBase64String(key), Encoding.UTF8.GetBytes(requestString));
             return Convert.ToBase64String(hmac);
-<<<<<<< HEAD
 
             // computing SHA256 signature using the .NET Micro Framework classes
             // this requires that the appropriate assemblies are compiled and available in the .NETMF build it's being used
@@ -172,8 +162,6 @@
             //        return Convert.ToBase64String(hmac1);
             //    }
             //}
-=======
->>>>>>> 1f3d5f02
         }
 #else
         static string Sign(string requestString, string key)
