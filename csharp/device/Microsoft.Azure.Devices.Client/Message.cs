--- conflicted
+++ resolved
@@ -541,17 +541,12 @@
             return false;
         }
 
-<<<<<<< HEAD
-#if NETMF || PCL
-        internal bool IsBodyCalled { get { return 1 == Interlocked.Exchange(ref this.getBodyCalled, 1); } }
-=======
 #if NETMF
         internal bool IsBodyCalled
         {
 			// A safe comparison for one that will never actually perform an exchange (maybe not necessary?)
             get { return Interlocked.CompareExchange(ref this.getBodyCalled, 9999, 9999) == 1; }
         }
->>>>>>> 1f3d5f02
 #else
         internal bool IsBodyCalled => Volatile.Read(ref this.getBodyCalled) == 1;
 #endif
