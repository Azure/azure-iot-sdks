#!/bin/bash
# Copyright (c) Microsoft. All rights reserved.
# Licensed under the MIT license. See LICENSE file in the project root for full license information.

build_root=$(cd "$(dirname "$0")/.." && pwd)
cd $build_root

# -- C --
<<<<<<< HEAD
./c/build_all/linux/build.sh --run_valgrind "$@" #-x 
=======
./c/build_all/linux/build.sh --use-websockets --run-e2e-tests "$@" #-x 
>>>>>>> a6834bc8
[ $? -eq 0 ] || exit $?
<|MERGE_RESOLUTION|>--- conflicted
+++ resolved
@@ -6,9 +6,5 @@
 cd $build_root
 
 # -- C --
-<<<<<<< HEAD
 ./c/build_all/linux/build.sh --run_valgrind "$@" #-x 
-=======
-./c/build_all/linux/build.sh --use-websockets --run-e2e-tests "$@" #-x 
->>>>>>> a6834bc8
 [ $? -eq 0 ] || exit $?
