--- conflicted
+++ resolved
@@ -2,29 +2,17 @@
   "name": "azure-iot-e2etests",
   "description": "Azure IoT end-to-end tests",
   "author": "Microsoft Corporation",
-<<<<<<< HEAD
-  "version": "1.0.5",
-=======
   "version": "1.0.6",
->>>>>>> e5008930
   "private": true,
   "license": "MIT",
   "main": "e2etests.js",
   "dependencies": {
     "amqp10": "^2.2.2",
-<<<<<<< HEAD
-    "azure-iot-common": "1.0.5",
-    "azure-iot-device": "1.0.5",
-    "azure-iot-device-amqp": "1.0.5",
-    "azure-iot-device-http": "1.0.6",
-    "azure-iothub": "1.1.0-dmpreview.4",
-=======
     "azure-iot-common": "1.0.6",
     "azure-iot-device": "1.0.6",
     "azure-iot-device-amqp": "1.0.6",
     "azure-iot-device-http": "1.0.7",
     "azure-iothub": "1.0.8",
->>>>>>> e5008930
     "azure-storage": "^0.7.0",
     "bluebird": "^3.3.0",
     "debug": "^2.2.0",
