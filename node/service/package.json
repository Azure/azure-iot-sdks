--- conflicted
+++ resolved
@@ -1,24 +1,14 @@
 {
   "name": "azure-iothub",
-<<<<<<< HEAD
   "version": "1.1.0-dmpreview.4",
-=======
-  "version": "1.0.8",
->>>>>>> e5008930
   "description": "Azure IoT SDK - IoT Hub",
   "author": "Microsoft Corporation",
   "license": "MIT",
   "main": "iothub.js",
   "dependencies": {
-<<<<<<< HEAD
-    "azure-iot-amqp-base": "1.0.5",
-    "azure-iot-http-base": "1.0.6",
-    "azure-iot-common": "1.0.5",
-=======
     "azure-iot-amqp-base": "1.0.6",
     "azure-iot-http-base": "1.0.7",
     "azure-iot-common": "1.0.6",
->>>>>>> e5008930
     "uuid": "^2.0.1"
   },
   "devDependencies": {
