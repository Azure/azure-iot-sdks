--- conflicted
+++ resolved
@@ -1,10 +1,6 @@
 {
   "name": "azure-iot-common",
-<<<<<<< HEAD
-  "version": "1.0.5",
-=======
   "version": "1.0.6",
->>>>>>> e5008930
   "description": "Common components shared by Azure IoT device and service SDKs",
   "author": "Microsoft Corporation",
   "license": "MIT",
