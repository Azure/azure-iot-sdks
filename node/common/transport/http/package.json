--- conflicted
+++ resolved
@@ -1,19 +1,11 @@
 {
   "name": "azure-iot-http-base",
-<<<<<<< HEAD
-  "version": "1.0.6",
-=======
   "version": "1.0.7",
->>>>>>> e5008930
   "description": "HTTP operations used by Azure IoT device and service SDKs",
   "author": "Microsoft Corporation",
   "license": "MIT",
   "dependencies": {
-<<<<<<< HEAD
-    "azure-iot-common": "1.0.5",
-=======
     "azure-iot-common": "1.0.6",
->>>>>>> e5008930
     "debug": "^2.2.0"
   },
   "devDependencies": {
