{
  "name": "azure-iot-device-http",
<<<<<<< HEAD
  "version": "1.0.6",
=======
  "version": "1.0.7",
>>>>>>> e5008930
  "description": "HTTP transport for Azure IoT device SDK",
  "author": "Microsoft Corporation",
  "license": "MIT",
  "dependencies": {
<<<<<<< HEAD
    "azure-iot-http-base": "1.0.6",
    "azure-iot-common": "1.0.5",
    "azure-iot-device": "1.0.5",
=======
    "azure-iot-http-base": "1.0.7",
    "azure-iot-common": "1.0.6",
    "azure-iot-device": "1.0.6",
>>>>>>> e5008930
    "node-crontab": "^0.0.8"
  },
  "devDependencies": {
    "chai": "^3.3.0",
    "istanbul": "^0.4.2",
    "jshint": "^2.8.0",
    "mocha": "^2.3.3",
    "sinon": "^1.17.2"
  },
  "scripts": {
    "lint": "jshint --show-non-errors .",
    "unittest-min": "istanbul cover --report none node_modules/mocha/bin/_mocha -- --reporter dot test/_*_test.js",
    "alltest-min": "istanbul cover --report none node_modules/mocha/bin/_mocha -- --reporter dot test/_*_test*.js",
    "unittest": "istanbul cover node_modules/mocha/bin/_mocha -- --reporter spec test/_*_test.js",
    "alltest": "istanbul cover node_modules/mocha/bin/_mocha -- --reporter spec test/_*_test*.js",
    "ci": "npm -s run lint && npm -s run alltest-min && npm -s run check-cover",
    "test": "npm -s run lint && npm -s run unittest",
    "check-cover": "istanbul check-coverage --statements 84 --branches 75 --functions 90 --lines 84"
  },
  "engines": {
    "node": "0.10.x || 0.12.x || 4.x.x || 5.x.x"
  },
  "repository": {
    "type": "git",
    "url": "git+https://github.com/Azure/azure-iot-sdks.git"
  },
  "bugs": {
    "url": "https://github.com/Azure/azure-iot-sdks/issues"
  },
  "homepage": "https://github.com/Azure/azure-iot-sdks#readme"
}<|MERGE_RESOLUTION|>--- conflicted
+++ resolved
@@ -1,23 +1,13 @@
 {
   "name": "azure-iot-device-http",
-<<<<<<< HEAD
-  "version": "1.0.6",
-=======
   "version": "1.0.7",
->>>>>>> e5008930
   "description": "HTTP transport for Azure IoT device SDK",
   "author": "Microsoft Corporation",
   "license": "MIT",
   "dependencies": {
-<<<<<<< HEAD
-    "azure-iot-http-base": "1.0.6",
-    "azure-iot-common": "1.0.5",
-    "azure-iot-device": "1.0.5",
-=======
     "azure-iot-http-base": "1.0.7",
     "azure-iot-common": "1.0.6",
     "azure-iot-device": "1.0.6",
->>>>>>> e5008930
     "node-crontab": "^0.0.8"
   },
   "devDependencies": {
